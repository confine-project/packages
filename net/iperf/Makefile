--- conflicted
+++ resolved
@@ -24,11 +24,7 @@
 define Package/iperf/Default
   SECTION:=net
   CATEGORY:=Network
-<<<<<<< HEAD
-  DEPENDS:= +USE_UCLIBC:uclibcxx +!USE_UCLIBC:libstdcpp
-=======
   DEPENDS:= $(CXX_DEPENDS)
->>>>>>> 01657be0
   TITLE:=Internet Protocol bandwidth measuring tool
   URL:=http://sourceforge.net/projects/iperf/
 endef
@@ -72,13 +68,6 @@
   CONFIGURE_VARS += ac_cv_func_pthread_cancel=no
 endif
 
-<<<<<<< HEAD
-ifdef CONFIG_USE_UCLIBC
-TARGET_CXX=g++-uc
-endif
-
-=======
->>>>>>> 01657be0
 CONFIGURE_VARS += CXXFLAGS="$$$$CXXFLAGS -fno-rtti"
 
 ifeq ($(BUILD_VARIANT),mt)
